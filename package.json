--- conflicted
+++ resolved
@@ -1,10 +1,6 @@
 {
   "name": "zigbee2mqtt",
-<<<<<<< HEAD
-  "version": "1.18.0-dev",
-=======
-  "version": "1.18.1",
->>>>>>> a43d1f39
+  "version": "1.18.1-dev",
   "description": "Zigbee to MQTT bridge using Zigbee-herdsman",
   "main": "index.js",
   "repository": {
@@ -56,15 +52,9 @@
     "winston": "^3.3.3",
     "winston-syslog": "^2.4.4",
     "ws": "^7.3.1",
-<<<<<<< HEAD
     "zigbee-herdsman": "0.13.75",
     "zigbee-herdsman-converters": "14.0.76",
     "zigbee2mqtt-frontend": "0.3.78"
-=======
-    "zigbee-herdsman": "0.13.71",
-    "zigbee-herdsman-converters": "14.0.74-0",
-    "zigbee2mqtt-frontend": "0.3.76"
->>>>>>> a43d1f39
   },
   "devDependencies": {
     "eslint": "*",
